import pytest
import pandas as pd
import pandas.testing as pdt
from nomenclature.code import Code
from nomenclature.codelist import CodeList, VariableCodeList, RegionCodeList
from nomenclature.error.codelist import DuplicateCodeError

from conftest import TEST_DATA_DIR, remove_file_from_mapping


def test_simple_codelist():
    """Import a simple codelist"""
    code = VariableCodeList.from_directory(
        "variable", TEST_DATA_DIR / "simple_codelist"
    )

    assert "Some Variable" in code
    assert code["Some Variable"].unit is None  # this is a dimensionless variable
    assert type(code["Some Variable"].bool) == bool  # this is a boolean


def test_codelist_to_yaml():
    """Cast a codelist to yaml format"""
    code = VariableCodeList.from_directory(
        "variable", TEST_DATA_DIR / "simple_codelist"
    )

    assert code.to_yaml() == (
        "- Some Variable:\n"
        "    description: Some basic variable\n"
        "    unit:\n"
        "    skip-region-aggregation: false\n"
        "    check-aggregate: false\n"
        "    bool: true\n"
        "    file: simple_codelist/foo.yaml\n"
    )


def test_duplicate_code_raises():
    """Check that code conflicts across different files raises"""
    match = "Duplicate item in variable codelist: Some Variable"
    with pytest.raises(DuplicateCodeError, match=match):
        VariableCodeList.from_directory(
            "variable", TEST_DATA_DIR / "duplicate_code_raises"
        )


def test_duplicate_tag_raises():
    """Check that code conflicts across different files raises"""
    match = "Duplicate item in tag codelist: Tag"
    with pytest.raises(DuplicateCodeError, match=match):
        VariableCodeList.from_directory(
            "variable", TEST_DATA_DIR / "duplicate_tag_raises"
        )


def test_tagged_codelist():
    """Check that multiple tags in a code are correctly replaced"""
    code = VariableCodeList.from_directory(
        "variable", TEST_DATA_DIR / "tagged_codelist"
    )

    exp = {
        "Final Energy|Industry|Renewables": {
            "description": (
                "Final energy consumption of renewables in the industrial sector"
            ),
            "weight": "Final Energy|Industry",
        },
        "Final Energy|Energy|Renewables": {
            "description": (
                "Final energy consumption of renewables in the energy sector"
            ),
            "weight": "Final Energy|Energy",
        },
    }

    for code_name, attrs in exp.items():
        assert code_name in code
        for attr_name, value in attrs.items():
            assert getattr(code[code_name], attr_name) == value


def test_region_codelist():
    """Check replacing top-level hierarchy of yaml file as attribute for regions"""
    code = RegionCodeList.from_directory("region", TEST_DATA_DIR / "region_codelist")

    assert "World" in code
    assert code["World"].hierarchy == "common"

    assert "Some Country" in code
    assert code["Some Country"].hierarchy == "countries"
    assert code["Some Country"].iso2 == "XY"


def test_norway_as_str():
    """guard against casting of 'NO' to boolean `False` by PyYAML or pydantic"""
    region = RegionCodeList.from_directory("region", TEST_DATA_DIR / "norway_as_bool")
    assert region["Norway"].eu_member is False
    assert region["Norway"].iso2 == "NO"


def test_to_excel(tmpdir):
    """Check writing to xlsx"""
    file = tmpdir / "foo.xlsx"

    (
        VariableCodeList.from_directory(
            "Variable", TEST_DATA_DIR / "validation_nc" / "variable"
        ).to_excel(file)
    )

    obs = pd.read_excel(file)
    exp = pd.read_excel(TEST_DATA_DIR / "validation_nc.xlsx")

    pdt.assert_frame_equal(obs, exp)


@pytest.mark.parametrize("sort", (True, False))
def test_to_csv(sort):
    """Check writing to csv"""
    obs = VariableCodeList.from_directory(
        "Variable", TEST_DATA_DIR / "simple_codelist"
    ).to_csv(sort_by_code=sort, lineterminator="\n")

    exp = (
        "Variable,Description,Unit,Skip-region-aggregation,Check-aggregate,Bool\n"
        "Some Variable,Some basic variable,,False,False,True\n"
    )
    assert obs == exp


def test_stray_tag_fails():
    """Check that typos in a tag raises expected error"""

    match = r"Unexpected {} in codelist: Primary Energy\|{Feul}"
    with pytest.raises(ValueError, match=match):
        VariableCodeList.from_directory(
            "variable", TEST_DATA_DIR / "stray_tag" / "definitions" / "variable"
        )


def test_end_whitespace_fails():
    """Check that typos in a tag raises expected error"""

    match = "Unexpected whitespace at the end of a scenario code: 'scenario2 '"
    with pytest.raises(ValueError, match=match):
        CodeList.from_directory(
            "scenario", TEST_DATA_DIR / "end_whitespace" / "definitions" / "scenario"
        )


def test_variable_codelist_multiple_units():
    """Check that multiple units work in a VariableCodeList"""
    codelist = VariableCodeList.from_directory(
        "variable", TEST_DATA_DIR / "multiple_unit_codelist"
    )
    assert codelist["Var1"].unit == ["unit1", "unit2"]


def test_to_excel_read_excel_roundtrip(tmpdir):

    codelist_dir = TEST_DATA_DIR / "variable_codelist_complex_attr"

    # read VariableCodeList
    exp = VariableCodeList.from_directory("variable", codelist_dir)
    # save to temporary file
    exp.to_excel(tmpdir / "output.xlsx")
    # read from temporary file
    obs = VariableCodeList.read_excel(
        "variable",
        tmpdir / "output.xlsx",
        "variable",
        "Variable",
        attrs=["Description", "Unit", "Region-aggregation"],
    )

    assert obs.name == exp.name
    # since the obs and exp are read from different files, the file attribute will be
    # different. For comparison we remove it
    assert remove_file_from_mapping(obs.mapping) == remove_file_from_mapping(
        exp.mapping
    )


def test_to_yaml_from_directory(tmp_path):
    """Test that creating a codelist from a yaml file and writing it to yaml produces
    the same file"""

    # read VariableCodeList
    exp = VariableCodeList.from_directory(
        "variable", TEST_DATA_DIR / "variable_codelist_complex_attr"
    )
    exp.to_yaml(tmp_path / "variables.yaml")

    # read from temporary file
    obs = VariableCodeList.from_directory("variable", tmp_path)

    assert obs.name == exp.name
    # since the obs and exp are read from different files, the file attribute will be
    # different. For comparison we remove it
    assert remove_file_from_mapping(obs.mapping) == remove_file_from_mapping(
        exp.mapping
    )
<<<<<<< HEAD
    
    
=======


>>>>>>> 234928e8
def test_RegionCodeList_hierarchy_filter():
    """Test that verifies the hierarchy filter can sort through list of regions and
    give list of regions contained in the given hierarchy"""

    # read RegionCodeList
    rcl = RegionCodeList.from_directory("Region", TEST_DATA_DIR / "region_codelist")
<<<<<<< HEAD
    name = rcl.name
    obs = rcl.filter("countries")
    extra_attributes = {'iso2': 'XY', 'iso3': 'XYZ', 'hierarchy': 'countries',
                        'file': 'region_codelist/region.yaml'}
    mapping = {'Some Country': Code(name='Some Country', description=None, 
                                    extra_attributes=extra_attributes)}
    exp = RegionCodeList(name=name, mapping=mapping)
    assert obs == exp
    
    
def test_RegionCodeList_hierarchy_filter_ValueError():
    """Test that verifies the filter gives error when user inputs an unrecognizeable
    hierarchy"""
    
    # read RegionCodeList
    rcl = RegionCodeList.from_directory("Region", TEST_DATA_DIR / "region_codelist")
    match = "No hierarchy found for R77. Options available: 'common', 'countries'."
    with pytest.raises(ValueError, match=match):
        rcl.filter("R77")

=======
    obs = rcl.filter("countries")
    extra_attributes = {'iso2': 'XY', 'iso3': 'XYZ', 'hierarchy': 'countries',
                        'file': 'region_codelist/region.yaml'}
    mapping = {'Some Country': Code(name='Some Country', description=None,
                                    extra_attributes=extra_attributes)}
    exp = RegionCodeList(name=rcl.name, mapping=mapping)
    assert obs == exp


def test_RegionCodeList_hierarchy_filter_ValueError_one_option():
    """Test that verifies the filter gives error when user inputs an unrecognizeable
    hierarchy and there is one possible hierarcy to enter"""

    # read RegionCodeList
    rcl = RegionCodeList.from_directory("Region", TEST_DATA_DIR / "region_codelist_one")
    match = "No hierarchy found for R77. Options available: common"
    with pytest.raises(ValueError, match=match):
        rcl.filter("R77")


def test_RegionCodeList_hierarchy_filter_ValueError_two_options():
    """Test that verifies the filter gives error when user inputs an unrecognizeable
    hierarchy and there are only 2 possible hierarchies to enter"""

    # read RegionCodeList
    rcl = RegionCodeList.from_directory("Region", TEST_DATA_DIR / "region_codelist")
    match = "No hierarchy found for R77. Options available: common and countries"
    with pytest.raises(ValueError, match=match):
        rcl.filter("R77")


def test_RegionCodeList_hierarchy_filter_ValueError_four_options():
    """Test that verifies the filter gives error when user inputs an unrecognizeable
    hierarchy and there are 3+ possible hierarchies to enter"""

    # read RegionCodeList
    rc = RegionCodeList.from_directory("Region", TEST_DATA_DIR / "region_codelist_four")
    match_a = "No hierarchy found for R77. Options available: "
    match_b = "First Region, Second Region, Third Region and Fourth Region"
    with pytest.raises(ValueError, match=match_a+match_b):
        rc.filter("R77")

>>>>>>> 234928e8
<|MERGE_RESOLUTION|>--- conflicted
+++ resolved
@@ -1,282 +1,253 @@
-import pytest
-import pandas as pd
-import pandas.testing as pdt
-from nomenclature.code import Code
-from nomenclature.codelist import CodeList, VariableCodeList, RegionCodeList
-from nomenclature.error.codelist import DuplicateCodeError
-
-from conftest import TEST_DATA_DIR, remove_file_from_mapping
-
-
-def test_simple_codelist():
-    """Import a simple codelist"""
-    code = VariableCodeList.from_directory(
-        "variable", TEST_DATA_DIR / "simple_codelist"
-    )
-
-    assert "Some Variable" in code
-    assert code["Some Variable"].unit is None  # this is a dimensionless variable
-    assert type(code["Some Variable"].bool) == bool  # this is a boolean
-
-
-def test_codelist_to_yaml():
-    """Cast a codelist to yaml format"""
-    code = VariableCodeList.from_directory(
-        "variable", TEST_DATA_DIR / "simple_codelist"
-    )
-
-    assert code.to_yaml() == (
-        "- Some Variable:\n"
-        "    description: Some basic variable\n"
-        "    unit:\n"
-        "    skip-region-aggregation: false\n"
-        "    check-aggregate: false\n"
-        "    bool: true\n"
-        "    file: simple_codelist/foo.yaml\n"
-    )
-
-
-def test_duplicate_code_raises():
-    """Check that code conflicts across different files raises"""
-    match = "Duplicate item in variable codelist: Some Variable"
-    with pytest.raises(DuplicateCodeError, match=match):
-        VariableCodeList.from_directory(
-            "variable", TEST_DATA_DIR / "duplicate_code_raises"
-        )
-
-
-def test_duplicate_tag_raises():
-    """Check that code conflicts across different files raises"""
-    match = "Duplicate item in tag codelist: Tag"
-    with pytest.raises(DuplicateCodeError, match=match):
-        VariableCodeList.from_directory(
-            "variable", TEST_DATA_DIR / "duplicate_tag_raises"
-        )
-
-
-def test_tagged_codelist():
-    """Check that multiple tags in a code are correctly replaced"""
-    code = VariableCodeList.from_directory(
-        "variable", TEST_DATA_DIR / "tagged_codelist"
-    )
-
-    exp = {
-        "Final Energy|Industry|Renewables": {
-            "description": (
-                "Final energy consumption of renewables in the industrial sector"
-            ),
-            "weight": "Final Energy|Industry",
-        },
-        "Final Energy|Energy|Renewables": {
-            "description": (
-                "Final energy consumption of renewables in the energy sector"
-            ),
-            "weight": "Final Energy|Energy",
-        },
-    }
-
-    for code_name, attrs in exp.items():
-        assert code_name in code
-        for attr_name, value in attrs.items():
-            assert getattr(code[code_name], attr_name) == value
-
-
-def test_region_codelist():
-    """Check replacing top-level hierarchy of yaml file as attribute for regions"""
-    code = RegionCodeList.from_directory("region", TEST_DATA_DIR / "region_codelist")
-
-    assert "World" in code
-    assert code["World"].hierarchy == "common"
-
-    assert "Some Country" in code
-    assert code["Some Country"].hierarchy == "countries"
-    assert code["Some Country"].iso2 == "XY"
-
-
-def test_norway_as_str():
-    """guard against casting of 'NO' to boolean `False` by PyYAML or pydantic"""
-    region = RegionCodeList.from_directory("region", TEST_DATA_DIR / "norway_as_bool")
-    assert region["Norway"].eu_member is False
-    assert region["Norway"].iso2 == "NO"
-
-
-def test_to_excel(tmpdir):
-    """Check writing to xlsx"""
-    file = tmpdir / "foo.xlsx"
-
-    (
-        VariableCodeList.from_directory(
-            "Variable", TEST_DATA_DIR / "validation_nc" / "variable"
-        ).to_excel(file)
-    )
-
-    obs = pd.read_excel(file)
-    exp = pd.read_excel(TEST_DATA_DIR / "validation_nc.xlsx")
-
-    pdt.assert_frame_equal(obs, exp)
-
-
-@pytest.mark.parametrize("sort", (True, False))
-def test_to_csv(sort):
-    """Check writing to csv"""
-    obs = VariableCodeList.from_directory(
-        "Variable", TEST_DATA_DIR / "simple_codelist"
-    ).to_csv(sort_by_code=sort, lineterminator="\n")
-
-    exp = (
-        "Variable,Description,Unit,Skip-region-aggregation,Check-aggregate,Bool\n"
-        "Some Variable,Some basic variable,,False,False,True\n"
-    )
-    assert obs == exp
-
-
-def test_stray_tag_fails():
-    """Check that typos in a tag raises expected error"""
-
-    match = r"Unexpected {} in codelist: Primary Energy\|{Feul}"
-    with pytest.raises(ValueError, match=match):
-        VariableCodeList.from_directory(
-            "variable", TEST_DATA_DIR / "stray_tag" / "definitions" / "variable"
-        )
-
-
-def test_end_whitespace_fails():
-    """Check that typos in a tag raises expected error"""
-
-    match = "Unexpected whitespace at the end of a scenario code: 'scenario2 '"
-    with pytest.raises(ValueError, match=match):
-        CodeList.from_directory(
-            "scenario", TEST_DATA_DIR / "end_whitespace" / "definitions" / "scenario"
-        )
-
-
-def test_variable_codelist_multiple_units():
-    """Check that multiple units work in a VariableCodeList"""
-    codelist = VariableCodeList.from_directory(
-        "variable", TEST_DATA_DIR / "multiple_unit_codelist"
-    )
-    assert codelist["Var1"].unit == ["unit1", "unit2"]
-
-
-def test_to_excel_read_excel_roundtrip(tmpdir):
-
-    codelist_dir = TEST_DATA_DIR / "variable_codelist_complex_attr"
-
-    # read VariableCodeList
-    exp = VariableCodeList.from_directory("variable", codelist_dir)
-    # save to temporary file
-    exp.to_excel(tmpdir / "output.xlsx")
-    # read from temporary file
-    obs = VariableCodeList.read_excel(
-        "variable",
-        tmpdir / "output.xlsx",
-        "variable",
-        "Variable",
-        attrs=["Description", "Unit", "Region-aggregation"],
-    )
-
-    assert obs.name == exp.name
-    # since the obs and exp are read from different files, the file attribute will be
-    # different. For comparison we remove it
-    assert remove_file_from_mapping(obs.mapping) == remove_file_from_mapping(
-        exp.mapping
-    )
-
-
-def test_to_yaml_from_directory(tmp_path):
-    """Test that creating a codelist from a yaml file and writing it to yaml produces
-    the same file"""
-
-    # read VariableCodeList
-    exp = VariableCodeList.from_directory(
-        "variable", TEST_DATA_DIR / "variable_codelist_complex_attr"
-    )
-    exp.to_yaml(tmp_path / "variables.yaml")
-
-    # read from temporary file
-    obs = VariableCodeList.from_directory("variable", tmp_path)
-
-    assert obs.name == exp.name
-    # since the obs and exp are read from different files, the file attribute will be
-    # different. For comparison we remove it
-    assert remove_file_from_mapping(obs.mapping) == remove_file_from_mapping(
-        exp.mapping
-    )
-<<<<<<< HEAD
-    
-    
-=======
-
-
->>>>>>> 234928e8
-def test_RegionCodeList_hierarchy_filter():
-    """Test that verifies the hierarchy filter can sort through list of regions and
-    give list of regions contained in the given hierarchy"""
-
-    # read RegionCodeList
-    rcl = RegionCodeList.from_directory("Region", TEST_DATA_DIR / "region_codelist")
-<<<<<<< HEAD
-    name = rcl.name
-    obs = rcl.filter("countries")
-    extra_attributes = {'iso2': 'XY', 'iso3': 'XYZ', 'hierarchy': 'countries',
-                        'file': 'region_codelist/region.yaml'}
-    mapping = {'Some Country': Code(name='Some Country', description=None, 
-                                    extra_attributes=extra_attributes)}
-    exp = RegionCodeList(name=name, mapping=mapping)
-    assert obs == exp
-    
-    
-def test_RegionCodeList_hierarchy_filter_ValueError():
-    """Test that verifies the filter gives error when user inputs an unrecognizeable
-    hierarchy"""
-    
-    # read RegionCodeList
-    rcl = RegionCodeList.from_directory("Region", TEST_DATA_DIR / "region_codelist")
-    match = "No hierarchy found for R77. Options available: 'common', 'countries'."
-    with pytest.raises(ValueError, match=match):
-        rcl.filter("R77")
-
-=======
-    obs = rcl.filter("countries")
-    extra_attributes = {'iso2': 'XY', 'iso3': 'XYZ', 'hierarchy': 'countries',
-                        'file': 'region_codelist/region.yaml'}
-    mapping = {'Some Country': Code(name='Some Country', description=None,
-                                    extra_attributes=extra_attributes)}
-    exp = RegionCodeList(name=rcl.name, mapping=mapping)
-    assert obs == exp
-
-
-def test_RegionCodeList_hierarchy_filter_ValueError_one_option():
-    """Test that verifies the filter gives error when user inputs an unrecognizeable
-    hierarchy and there is one possible hierarcy to enter"""
-
-    # read RegionCodeList
-    rcl = RegionCodeList.from_directory("Region", TEST_DATA_DIR / "region_codelist_one")
-    match = "No hierarchy found for R77. Options available: common"
-    with pytest.raises(ValueError, match=match):
-        rcl.filter("R77")
-
-
-def test_RegionCodeList_hierarchy_filter_ValueError_two_options():
-    """Test that verifies the filter gives error when user inputs an unrecognizeable
-    hierarchy and there are only 2 possible hierarchies to enter"""
-
-    # read RegionCodeList
-    rcl = RegionCodeList.from_directory("Region", TEST_DATA_DIR / "region_codelist")
-    match = "No hierarchy found for R77. Options available: common and countries"
-    with pytest.raises(ValueError, match=match):
-        rcl.filter("R77")
-
-
-def test_RegionCodeList_hierarchy_filter_ValueError_four_options():
-    """Test that verifies the filter gives error when user inputs an unrecognizeable
-    hierarchy and there are 3+ possible hierarchies to enter"""
-
-    # read RegionCodeList
-    rc = RegionCodeList.from_directory("Region", TEST_DATA_DIR / "region_codelist_four")
-    match_a = "No hierarchy found for R77. Options available: "
-    match_b = "First Region, Second Region, Third Region and Fourth Region"
-    with pytest.raises(ValueError, match=match_a+match_b):
-        rc.filter("R77")
-
->>>>>>> 234928e8
+import pytest
+import pandas as pd
+import pandas.testing as pdt
+from nomenclature.code import Code
+from nomenclature.codelist import CodeList, VariableCodeList, RegionCodeList
+from nomenclature.error.codelist import DuplicateCodeError
+
+from conftest import TEST_DATA_DIR, remove_file_from_mapping
+
+
+def test_simple_codelist():
+    """Import a simple codelist"""
+    code = VariableCodeList.from_directory(
+        "variable", TEST_DATA_DIR / "simple_codelist"
+    )
+
+    assert "Some Variable" in code
+    assert code["Some Variable"].unit is None  # this is a dimensionless variable
+    assert type(code["Some Variable"].bool) == bool  # this is a boolean
+
+
+def test_codelist_to_yaml():
+    """Cast a codelist to yaml format"""
+    code = VariableCodeList.from_directory(
+        "variable", TEST_DATA_DIR / "simple_codelist"
+    )
+
+    assert code.to_yaml() == (
+        "- Some Variable:\n"
+        "    description: Some basic variable\n"
+        "    unit:\n"
+        "    skip-region-aggregation: false\n"
+        "    check-aggregate: false\n"
+        "    bool: true\n"
+        "    file: simple_codelist/foo.yaml\n"
+    )
+
+
+def test_duplicate_code_raises():
+    """Check that code conflicts across different files raises"""
+    match = "Duplicate item in variable codelist: Some Variable"
+    with pytest.raises(DuplicateCodeError, match=match):
+        VariableCodeList.from_directory(
+            "variable", TEST_DATA_DIR / "duplicate_code_raises"
+        )
+
+
+def test_duplicate_tag_raises():
+    """Check that code conflicts across different files raises"""
+    match = "Duplicate item in tag codelist: Tag"
+    with pytest.raises(DuplicateCodeError, match=match):
+        VariableCodeList.from_directory(
+            "variable", TEST_DATA_DIR / "duplicate_tag_raises"
+        )
+
+
+def test_tagged_codelist():
+    """Check that multiple tags in a code are correctly replaced"""
+    code = VariableCodeList.from_directory(
+        "variable", TEST_DATA_DIR / "tagged_codelist"
+    )
+
+    exp = {
+        "Final Energy|Industry|Renewables": {
+            "description": (
+                "Final energy consumption of renewables in the industrial sector"
+            ),
+            "weight": "Final Energy|Industry",
+        },
+        "Final Energy|Energy|Renewables": {
+            "description": (
+                "Final energy consumption of renewables in the energy sector"
+            ),
+            "weight": "Final Energy|Energy",
+        },
+    }
+
+    for code_name, attrs in exp.items():
+        assert code_name in code
+        for attr_name, value in attrs.items():
+            assert getattr(code[code_name], attr_name) == value
+
+
+def test_region_codelist():
+    """Check replacing top-level hierarchy of yaml file as attribute for regions"""
+    code = RegionCodeList.from_directory("region", TEST_DATA_DIR / "region_codelist")
+
+    assert "World" in code
+    assert code["World"].hierarchy == "common"
+
+    assert "Some Country" in code
+    assert code["Some Country"].hierarchy == "countries"
+    assert code["Some Country"].iso2 == "XY"
+
+
+def test_norway_as_str():
+    """guard against casting of 'NO' to boolean `False` by PyYAML or pydantic"""
+    region = RegionCodeList.from_directory("region", TEST_DATA_DIR / "norway_as_bool")
+    assert region["Norway"].eu_member is False
+    assert region["Norway"].iso2 == "NO"
+
+
+def test_to_excel(tmpdir):
+    """Check writing to xlsx"""
+    file = tmpdir / "foo.xlsx"
+
+    (
+        VariableCodeList.from_directory(
+            "Variable", TEST_DATA_DIR / "validation_nc" / "variable"
+        ).to_excel(file)
+    )
+
+    obs = pd.read_excel(file)
+    exp = pd.read_excel(TEST_DATA_DIR / "validation_nc.xlsx")
+
+    pdt.assert_frame_equal(obs, exp)
+
+
+@pytest.mark.parametrize("sort", (True, False))
+def test_to_csv(sort):
+    """Check writing to csv"""
+    obs = VariableCodeList.from_directory(
+        "Variable", TEST_DATA_DIR / "simple_codelist"
+    ).to_csv(sort_by_code=sort, lineterminator="\n")
+
+    exp = (
+        "Variable,Description,Unit,Skip-region-aggregation,Check-aggregate,Bool\n"
+        "Some Variable,Some basic variable,,False,False,True\n"
+    )
+    assert obs == exp
+
+
+def test_stray_tag_fails():
+    """Check that typos in a tag raises expected error"""
+
+    match = r"Unexpected {} in codelist: Primary Energy\|{Feul}"
+    with pytest.raises(ValueError, match=match):
+        VariableCodeList.from_directory(
+            "variable", TEST_DATA_DIR / "stray_tag" / "definitions" / "variable"
+        )
+
+
+def test_end_whitespace_fails():
+    """Check that typos in a tag raises expected error"""
+
+    match = "Unexpected whitespace at the end of a scenario code: 'scenario2 '"
+    with pytest.raises(ValueError, match=match):
+        CodeList.from_directory(
+            "scenario", TEST_DATA_DIR / "end_whitespace" / "definitions" / "scenario"
+        )
+
+
+def test_variable_codelist_multiple_units():
+    """Check that multiple units work in a VariableCodeList"""
+    codelist = VariableCodeList.from_directory(
+        "variable", TEST_DATA_DIR / "multiple_unit_codelist"
+    )
+    assert codelist["Var1"].unit == ["unit1", "unit2"]
+
+
+def test_to_excel_read_excel_roundtrip(tmpdir):
+
+    codelist_dir = TEST_DATA_DIR / "variable_codelist_complex_attr"
+
+    # read VariableCodeList
+    exp = VariableCodeList.from_directory("variable", codelist_dir)
+    # save to temporary file
+    exp.to_excel(tmpdir / "output.xlsx")
+    # read from temporary file
+    obs = VariableCodeList.read_excel(
+        "variable",
+        tmpdir / "output.xlsx",
+        "variable",
+        "Variable",
+        attrs=["Description", "Unit", "Region-aggregation"],
+    )
+
+    assert obs.name == exp.name
+    # since the obs and exp are read from different files, the file attribute will be
+    # different. For comparison we remove it
+    assert remove_file_from_mapping(obs.mapping) == remove_file_from_mapping(
+        exp.mapping
+    )
+
+
+def test_to_yaml_from_directory(tmp_path):
+    """Test that creating a codelist from a yaml file and writing it to yaml produces
+    the same file"""
+
+    # read VariableCodeList
+    exp = VariableCodeList.from_directory(
+        "variable", TEST_DATA_DIR / "variable_codelist_complex_attr"
+    )
+    exp.to_yaml(tmp_path / "variables.yaml")
+
+    # read from temporary file
+    obs = VariableCodeList.from_directory("variable", tmp_path)
+
+    assert obs.name == exp.name
+    # since the obs and exp are read from different files, the file attribute will be
+    # different. For comparison we remove it
+    assert remove_file_from_mapping(obs.mapping) == remove_file_from_mapping(
+        exp.mapping
+    )
+
+
+def test_RegionCodeList_hierarchy_filter():
+    """Test that verifies the hierarchy filter can sort through list of regions and
+    give list of regions contained in the given hierarchy"""
+
+    # read RegionCodeList
+    rcl = RegionCodeList.from_directory("Region", TEST_DATA_DIR / "region_codelist")
+    obs = rcl.filter("countries")
+    extra_attributes = {'iso2': 'XY', 'iso3': 'XYZ', 'hierarchy': 'countries',
+                        'file': 'region_codelist/region.yaml'}
+    mapping = {'Some Country': Code(name='Some Country', description=None,
+                                    extra_attributes=extra_attributes)}
+    exp = RegionCodeList(name=rcl.name, mapping=mapping)
+    assert obs == exp
+
+
+def test_RegionCodeList_hierarchy_filter_ValueError_one_option():
+    """Test that verifies the filter gives error when user inputs an unrecognizeable
+    hierarchy and there is one possible hierarcy to enter"""
+
+    # read RegionCodeList
+    rcl = RegionCodeList.from_directory("Region", TEST_DATA_DIR / "region_codelist_one")
+    match = "No hierarchy found for R77. Options available: common"
+    with pytest.raises(ValueError, match=match):
+        rcl.filter("R77")
+
+
+def test_RegionCodeList_hierarchy_filter_ValueError_two_options():
+    """Test that verifies the filter gives error when user inputs an unrecognizeable
+    hierarchy and there are only 2 possible hierarchies to enter"""
+
+    # read RegionCodeList
+    rcl = RegionCodeList.from_directory("Region", TEST_DATA_DIR / "region_codelist")
+    match = "No hierarchy found for R77. Options available: common and countries"
+    with pytest.raises(ValueError, match=match):
+        rcl.filter("R77")
+
+
+def test_RegionCodeList_hierarchy_filter_ValueError_four_options():
+    """Test that verifies the filter gives error when user inputs an unrecognizeable
+    hierarchy and there are 3+ possible hierarchies to enter"""
+
+    # read RegionCodeList
+    rc = RegionCodeList.from_directory("Region", TEST_DATA_DIR / "region_codelist_four")
+    match_a = "No hierarchy found for R77. Options available: "
+    match_b = "First Region, Second Region, Third Region and Fourth Region"
+    with pytest.raises(ValueError, match=match_a+match_b):
+        rc.filter("R77")