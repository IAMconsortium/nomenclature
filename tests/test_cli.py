--- conflicted
+++ resolved
@@ -75,14 +75,6 @@
         print(f"Definitions directory not found: {_path}")
 
     with pytest.raises(NotADirectoryError, match=print_helper(path)):
-<<<<<<< HEAD
-        assert_valid_structure(TEST_DATA_DIR / "invalid_yaml")
-
-
-def test_cli_custom_dimensions():
-    """Check that CLI runs through with an non-default dimension"""
-
-=======
         assert_valid_structure(
             TEST_DATA_DIR / "invalid_yaml", "mappings", "definitions"
         )
@@ -91,27 +83,58 @@
 def test_cli_non_default_folders():
     """Check that CLI runs through with non-default but existing "definitions" and
     "mappings" directory when the correct names are given"""
->>>>>>> f614f50f
     result_valid = runner.invoke(
         cli,
         [
             "validate-project",
-<<<<<<< HEAD
-            str(TEST_DATA_DIR / "non-default_dimensions_passing"),
-            "--dimensions=['variable', 'region', 'foo']",
-=======
             str(TEST_DATA_DIR / "non-default_folders"),
             "--definitions",
             "def",
             "--mappings",
             "map",
->>>>>>> f614f50f
         ],
     )
     assert result_valid.exit_code == 0
 
 
-<<<<<<< HEAD
+def test_cli_non_default_folders_fails():
+    """Check that CLI raises expected error when non-default "definitions" and
+    "mappings" directory names are not given"""
+    result_valid = runner.invoke(
+        cli, ["validate-project", str(TEST_DATA_DIR / "non-default_folders")]
+    )
+    assert result_valid.exit_code == 1
+
+
+def test_cli_wrong_definitions_name():
+    """Check that CLI raises expected error when a non-existing non-default directory
+    is given"""
+    result_valid = runner.invoke(
+        cli,
+        [
+            "validate-project",
+            str(TEST_DATA_DIR / "structure_validation"),
+            "--definitions",
+            "def",
+        ],
+    )
+    assert result_valid.exit_code == 1
+
+
+def test_cli_custom_dimensions():
+    """Check that CLI runs through with an non-default dimension"""
+
+    result_valid = runner.invoke(
+        cli,
+        [
+            "validate-project",
+            str(TEST_DATA_DIR / "non-default_dimensions_passing"),
+            "--dimensions=['variable', 'region', 'foo']",
+        ],
+    )
+    assert result_valid.exit_code == 0
+
+
 def test_cli_custom_dimensions_empty():
     """Check that CLI expects an error with an empty non-default dimension"""
 
@@ -122,38 +145,19 @@
             str(TEST_DATA_DIR / "non-default_dimensions_failing"),
             "--dimensions=['variable', 'region', 'foo']",
         ],
-=======
-def test_cli_non_default_folders_fails():
-    """Check that CLI raises expected error when non-default "definitions" and
-    "mappings" directory names are not given"""
-    result_valid = runner.invoke(
-        cli, ["validate-project", str(TEST_DATA_DIR / "non-default_folders")]
->>>>>>> f614f50f
     )
     assert result_valid.exit_code == 1
 
 
-<<<<<<< HEAD
 def test_cli_custom_dimensions_fails():
     """Check that CLI expects an error when given a non-existing dimension"""
 
-=======
-def test_cli_wrong_definitions_name():
-    """Check that CLI raises expected error when a non-existing non-default directory
-    is given"""
->>>>>>> f614f50f
     result_valid = runner.invoke(
         cli,
         [
             "validate-project",
-<<<<<<< HEAD
             str(TEST_DATA_DIR / "non-default_dimensions_passing"),
             "--dimensions=['variable', 'region', 'wrong']",
-=======
-            str(TEST_DATA_DIR / "structure_validation"),
-            "--definitions",
-            "def",
->>>>>>> f614f50f
         ],
     )
     assert result_valid.exit_code == 1