import pytest

from nomenclature.code import Code, VariableCode


def test_variable_without_unit_raises():
    with pytest.raises(ValueError, match="unit\n.*required"):
        VariableCode(name="No unit")


def test_variable_alias_setting():
    assert (
        VariableCode.from_dict(
            {"Var1": {"unit": None, "skip_region_aggregation": True}}
        ).skip_region_aggregation
        is True
    )
    assert (
        VariableCode.from_dict(
            {"Var2": {"unit": None, "skip-region-aggregation": True}}
        ).skip_region_aggregation
        is True
    )


<<<<<<< HEAD
@pytest.mark.parametrize("illegal_key", ["contains-hyphen", "also not allowed", "True"])
def test_illegal_additional_attribute(illegal_key):
    match = f"{illegal_key}.*'code1'.*not allowed"
    with pytest.raises(ValueError, match=match):
        Code(name="code1", attributes={illegal_key: True})
=======
def test_variable_multiple_units():
    """Test that a VariableCode with multiple units works"""
    var = VariableCode.from_dict({"Var1": {"unit": ["unit1", "unit2"]}})
    assert var.unit == ["unit1", "unit2"]
>>>>>>> ea02177a
<|MERGE_RESOLUTION|>--- conflicted
+++ resolved
@@ -23,15 +23,14 @@
     )
 
 
-<<<<<<< HEAD
 @pytest.mark.parametrize("illegal_key", ["contains-hyphen", "also not allowed", "True"])
 def test_illegal_additional_attribute(illegal_key):
     match = f"{illegal_key}.*'code1'.*not allowed"
     with pytest.raises(ValueError, match=match):
         Code(name="code1", attributes={illegal_key: True})
-=======
+
+
 def test_variable_multiple_units():
     """Test that a VariableCode with multiple units works"""
     var = VariableCode.from_dict({"Var1": {"unit": ["unit1", "unit2"]}})
-    assert var.unit == ["unit1", "unit2"]
->>>>>>> ea02177a
+    assert var.unit == ["unit1", "unit2"]