--- conflicted
+++ resolved
@@ -107,43 +107,23 @@
 
     @classmethod
     def _parse_tags(
-<<<<<<< HEAD
-        cls, name: str, code_list: List[Code], path: Path, file_glob_pattern: str = None
-    ) -> Dict[str, Code]:
-        """Replace tags into list of codes for one dimension
-
-        Parameters
-        ----------
-        name : str
-            Name of the CodeList
-=======
         cls, code_list: List[Code], path: Path, file_glob_pattern: str = "**/*"
     ) -> List[Code]:
         """Cast, validate and replace tags into list of codes for one dimension
 
         Parameters
         ----------
->>>>>>> a0234a66
         code_list : List[Code]
             List of Code to modify
         path : :class:`pathlib.Path` or path-like
             Directory with the codelist files
         file_glob_pattern : str, optional
-<<<<<<< HEAD
-            Pattern to downselect codelist files by name
-
-        Returns
-        -------
-        Dict[str, Code]
-        :class: `nomenclature.Code`
-=======
             Pattern to downselect codelist files by name, default: "**/*" (i.e. all
             files in all sub-folders)
 
         Returns
         -------
         List[Code] :class: `nomenclature.Code`
->>>>>>> a0234a66
 
         """
         tag_dict = CodeList(name="tag")
@@ -168,7 +148,7 @@
         for tag, tag_attrs in tag_dict.items():
             code_list = cls.code_basis.replace_tags(code_list, tag, tag_attrs)
 
-<<<<<<< HEAD
+
         mapping = {}
         for code in code_list:
             if code.name in mapping:
@@ -176,9 +156,6 @@
             mapping[code.name] = code
 
         return mapping
-=======
-        return code_list
->>>>>>> a0234a66
 
     @classmethod
     def from_directory(cls, name: str, path: Path, file_glob_pattern: str = "**/*"):
@@ -211,11 +188,7 @@
             # validate the schema of this codelist domain (default `generic`)
             validate(_code_list, SCHEMA_MAPPING[cls.validation_schema])
 
-<<<<<<< HEAD
             _code_list = [cls.code_basis.from_dict(_dict) for _dict in _code_list]
-=======
-            _code_list = [Code.from_dict(_dict) for _dict in _code_list]
->>>>>>> a0234a66
 
             # add `file` attribute to each element and add to main list
             for item in _code_list:
@@ -225,11 +198,7 @@
             code_list.extend(_code_list)
 
         return cls(
-<<<<<<< HEAD
             name=name, mapping=cls._parse_tags(name, code_list, path, file_glob_pattern)
-=======
-            name=name, mapping=cls._parse_tags(code_list, path, file_glob_pattern)
->>>>>>> a0234a66
         )
 
     @classmethod
@@ -400,13 +369,9 @@
 
     """
 
-<<<<<<< HEAD
     # class variables
     code_basis = VariableCode
-    validation_schema = "variable"
-=======
     validation_schema: ClassVar[str] = "variable"
->>>>>>> a0234a66
 
     @validator("mapping")
     def check_variable_region_aggregation_args(cls, v):
@@ -486,7 +451,7 @@
     """
 
     # class variable
-    validation_schema = "region"
+    validation_schema: ClassVar[str] = "region"
 
     @classmethod
     def from_directory(cls, name: str, path: Path, file_glob_pattern: str = "**/*"):
@@ -499,7 +464,8 @@
         path : :class:`pathlib.Path` or path-like
             Directory with the codelist files
         file_glob_pattern : str, optional
-            Pattern to downselect codelist files by name
+            Pattern to downselect codelist files by name, default: "**/*" (i.e. all
+            files in all sub-folders)
 
         Returns
         -------
@@ -533,74 +499,6 @@
                 )
             code_list.extend(_code_list)
 
-<<<<<<< HEAD
         return cls(
             name=name, mapping=cls._parse_tags(name, code_list, path, file_glob_pattern)
-=======
-        return v
-
-
-class RegionCodeList(CodeList):
-    """A subclass of CodeList specified for regions
-
-    Parameters
-    ----------
-    name : str
-        Name of the CodeList
-    mapping : dict, list
-        Dictionary or list of Code items
-
-    """
-
-    validation_schema: ClassVar[str] = "region"
-
-    @classmethod
-    def from_directory(cls, name: str, path: Path, file_glob_pattern: str = "**/*"):
-        """Initialize a RegionCodeList from a directory with codelist files
-
-        Parameters
-        ----------
-        name : str
-            Name of the CodeList
-        path : :class:`pathlib.Path` or path-like
-            Directory with the codelist files
-        file_glob_pattern : str, optional
-            Pattern to downselect codelist files by name, default: "**/*" (i.e. all
-            files in all sub-folders)
-
-        Returns
-        -------
-        RegionCodeList
-
-        """
-        code_list = []
-
-        for yaml_file in (
-            f
-            for f in path.glob(file_glob_pattern)
-            if f.suffix in {".yaml", ".yml"} and not f.name.startswith("tag_")
-        ):
-            with open(yaml_file, "r", encoding="utf-8") as stream:
-                _code_list = yaml.safe_load(stream)
-
-            # a "region" codelist assumes a top-level key to be used as attribute
-            _region_code_list = []  # save refactored list as new (temporary) object
-            for top_level_cat in _code_list:
-                for top_key, _codes in top_level_cat.items():
-                    for item in _codes:
-                        item = Code.from_dict(item)
-                        item.set_attribute("hierarchy", top_key)
-                        _region_code_list.append(item)
-            _code_list = _region_code_list
-
-            # add `file` attribute to each element and add to main list
-            for item in _code_list:
-                item.set_attribute(
-                    "file", yaml_file.relative_to(path.parent).as_posix()
-                )
-            code_list.extend(_code_list)
-
-        return cls(
-            name=name, mapping=cls._parse_tags(code_list, path, file_glob_pattern)
->>>>>>> a0234a66
         )