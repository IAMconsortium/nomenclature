--- conflicted
+++ resolved
@@ -559,14 +559,9 @@
                                 name=c.name, iso3_codes=c.alpha_3, hierarchy="Country"
                             )
                         )
-<<<<<<< HEAD
                     # special handling for countries that do not have an alpha_3 code
                     except AttributeError:
                         code_list.append(RegionCode(name=i.name, hierarchy="Country"))
-=======
-                    )
-                for c in PYCOUNTRY_NAME_ADD:
-                    code_list.append(RegionCode(name=c, hierarchy="Country"))
             if repo := config.region.repository:
                 repo_path = path.parents[1] / repo
                 if not repo_path.exists():
@@ -577,7 +572,6 @@
                 code_list = cls._parse_and_replace_tags(
                     code_list, repo_path, file_glob_pattern
                 )
->>>>>>> 7cccbd37
 
         code_list = cls._parse_region_code_dir(code_list, path, file_glob_pattern)
         code_list = cls._parse_and_replace_tags(code_list, path, file_glob_pattern)
