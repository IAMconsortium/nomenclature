--- conflicted
+++ resolved
@@ -45,38 +45,6 @@
 
     @field_validator("mapping")
     @classmethod
-<<<<<<< HEAD
-=======
-    def check_stray_tag(
-        cls, v: dict[str, Code], info: ValidationInfo
-    ) -> dict[str, Code]:
-        """Check that no stray tags are left in codes after tag replacement"""
-        forbidden = ["{", "}"]
-
-        def _check_string(value):
-            if isinstance(value, str):
-                if any(char in value for char in forbidden):
-                    raise ValueError(
-                        f"Unexpected bracket in {info.data['name']}: '{code.name}'."
-                        " Check if tags were spelled correctly."
-                    )
-            elif isinstance(value, dict):
-                for v in value.values():
-                    _check_string(v)
-            elif isinstance(value, list):
-                for item in value:
-                    _check_string(item)
-
-        for code in v.values():
-            for attr in code.model_fields:
-                if attr not in ["file", "repository"]:
-                    value = getattr(code, attr)
-                    _check_string(value)
-        return v
-
-    @field_validator("mapping")
-    @classmethod
->>>>>>> c16ee586
     def check_end_whitespace(
         cls, v: dict[str, Code], info: ValidationInfo
     ) -> dict[str, Code]:
