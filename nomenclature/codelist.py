--- conflicted
+++ resolved
@@ -107,13 +107,8 @@
 
     @classmethod
     def _parse_tags(
-<<<<<<< HEAD
-        cls, name: str, code_list: List[Code], path: Path, file: str = None
+        cls, code_list: List[Code], path: Path, file_glob_pattern: str = None
     ) -> Dict[str, Code]:
-=======
-        cls, code_list: List[Code], path: Path, file_glob_pattern: str = None
-    ) -> List[Code]:
->>>>>>> 8885a7fc
         """Cast, validate and replace tags into list of codes for one dimension
 
         Parameters
@@ -140,24 +135,6 @@
         ):
             with open(yaml_file, "r", encoding="utf-8") as stream:
                 _code_list = yaml.safe_load(stream)
-<<<<<<< HEAD
-            # check if this file contains a dictionary with {tag}-style keys
-            if yaml_file.name.startswith("tag_"):
-                # validate against the tag schema
-                validate(_code_list, SCHEMA_MAPPING["tag"])
-
-                # cast _codes to `Tag`
-                for item in _code_list:
-                    tag = Tag.from_dict(mapping=item)
-                    tag_dict[tag.name] = [
-                        Code.from_dict(a) for a in tag.attributes
-                    ]
-
-            # if the file does not start with tag, process normally
-            else:
-                # validate the schema of this codelist domain (default `generic`)
-                validate(_code_list, SCHEMA_MAPPING[cls.validation_schema])
-=======
 
             # validate against the tag schema
             validate(_code_list, SCHEMA_MAPPING["tag"])
@@ -166,7 +143,6 @@
             for item in _code_list:
                 tag = Tag.from_dict(mapping=item)
                 tag_dict[tag.name] = [Code.from_dict(a) for a in tag.attributes]
->>>>>>> 8885a7fc
 
         # replace tags by the items of the tag-dictionary
         for tag, tag_attrs in tag_dict.items():
@@ -178,11 +154,7 @@
                 raise DuplicateCodeError(name=name, code=code.name)
             mapping[code.name] = code
 
-<<<<<<< HEAD
         return mapping
-=======
-        return code_list
->>>>>>> 8885a7fc
 
     @classmethod
     def from_directory(cls, name: str, path: Path, file_glob_pattern: str = "**/*"):
@@ -203,33 +175,19 @@
 
         """
         code_list = []
-<<<<<<< HEAD
-        # parse all files in path if file is None
-        file = file or "**/*"
-
-        for yaml_file in (
-            f
-            for f in path.glob(file)
-=======
 
         for yaml_file in (
             f
             for f in path.glob(file_glob_pattern)
->>>>>>> 8885a7fc
             if f.suffix in {".yaml", ".yml"} and not f.name.startswith("tag_")
         ):
             with open(yaml_file, "r", encoding="utf-8") as stream:
                 _code_list = yaml.safe_load(stream)
 
-<<<<<<< HEAD
-            # process the files which do not start with tag
-            _code_list = [cls.code_basis.from_dict(_dict) for _dict in _code_list]
-=======
             # validate the schema of this codelist domain (default `generic`)
             validate(_code_list, SCHEMA_MAPPING[cls.validation_schema])
 
-            _code_list = [Code.from_dict(_dict) for _dict in _code_list]
->>>>>>> 8885a7fc
+            _code_list = [cls.code_basis.from_dict(_dict) for _dict in _code_list]
 
             # add `file` attribute to each element and add to main list
             for item in _code_list:
@@ -238,13 +196,9 @@
                 )
             code_list.extend(_code_list)
 
-<<<<<<< HEAD
-        return cls(name=name, mapping=cls._parse_tags(name, code_list, path, file))
-=======
         return cls(
             name=name, mapping=cls._parse_tags(code_list, path, file_glob_pattern)
         )
->>>>>>> 8885a7fc
 
     @classmethod
     def read_excel(cls, name, source, sheet_name, col, attrs=[]):
@@ -493,7 +447,7 @@
     validation_schema = "region"
 
     @classmethod
-    def from_directory(cls, name: str, path: Path, file: str = None):
+    def from_directory(cls, name: str, path: Path, file_glob_pattern: str = "**/*"):
         """Initialize a RegionCodeList from a directory with codelist files
 
         Parameters
@@ -502,7 +456,7 @@
             Name of the CodeList
         path : :class:`pathlib.Path` or path-like
             Directory with the codelist files
-        file : str, optional
+        file_glob_pattern : str, optional
             Pattern to downselect codelist files by name
 
         Returns
@@ -511,12 +465,10 @@
 
         """
         code_list = []
-        # parse all files in path if file is None
-        file = file or "**/*"
 
         for yaml_file in (
             f
-            for f in path.glob(file)
+            for f in path.glob(file_glob_pattern)
             if f.suffix in {".yaml", ".yml"} and not f.name.startswith("tag_")
         ):
             with open(yaml_file, "r", encoding="utf-8") as stream:
@@ -539,72 +491,6 @@
                 )
             code_list.extend(_code_list)
 
-<<<<<<< HEAD
-        return cls(name=name, mapping=cls._parse_tags(name, code_list, path, file))
-=======
-        return v
-
-
-class RegionCodeList(CodeList):
-    """A subclass of CodeList specified for regions
-
-    Parameters
-    ----------
-    name : str
-        Name of the CodeList
-    mapping : dict, list
-        Dictionary or list of Code items
-
-    """
-
-    validation_schema = "region"
-
-    @classmethod
-    def from_directory(cls, name: str, path: Path, file_glob_pattern: str = "**/*"):
-        """Initialize a RegionCodeList from a directory with codelist files
-
-        Parameters
-        ----------
-        name : str
-            Name of the CodeList
-        path : :class:`pathlib.Path` or path-like
-            Directory with the codelist files
-        file_glob_pattern : str, optional
-            Pattern to downselect codelist files by name
-
-        Returns
-        -------
-        RegionCodeList
-
-        """
-        code_list = []
-
-        for yaml_file in (
-            f
-            for f in path.glob(file_glob_pattern)
-            if f.suffix in {".yaml", ".yml"} and not f.name.startswith("tag_")
-        ):
-            with open(yaml_file, "r", encoding="utf-8") as stream:
-                _code_list = yaml.safe_load(stream)
-
-            # a "region" codelist assumes a top-level key to be used as attribute
-            _region_code_list = []  # save refactored list as new (temporary) object
-            for top_level_cat in _code_list:
-                for top_key, _codes in top_level_cat.items():
-                    for item in _codes:
-                        item = Code.from_dict(item)
-                        item.set_attribute("hierarchy", top_key)
-                        _region_code_list.append(item)
-            _code_list = _region_code_list
-
-            # add `file` attribute to each element and add to main list
-            for item in _code_list:
-                item.set_attribute(
-                    "file", yaml_file.relative_to(path.parent).as_posix()
-                )
-            code_list.extend(_code_list)
-
         return cls(
             name=name, mapping=cls._parse_tags(code_list, path, file_glob_pattern)
-        )
->>>>>>> 8885a7fc
+        )