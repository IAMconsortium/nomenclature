--- conflicted
+++ resolved
@@ -60,17 +60,11 @@
             exclude_unset=True,
             exclude=["warning_level", "lower_bound", "upper_bound"],
         )
+      
 
-
-<<<<<<< HEAD
-class DataValidationCriteriaBounds(DataValidationCriteria):
-    upper_bound: Optional[float] = None
-    lower_bound: Optional[float] = None
-=======
 class DataValidationCriteriaBounds(IamcDataFilter):
     upper_bound: float | None = None
     lower_bound: float | None = None
->>>>>>> a32eca92
 
     @model_validator(mode="after")
     def check_validation_criteria_exist(self):
