import logging
from collections import Counter
from pathlib import Path
from typing import Dict, List, Optional, Set, Union

import pyam
import pydantic
import yaml
import jsonschema
from pyam import IamDataFrame
from pydantic import BaseModel, root_validator, validate_arguments, validator
from pydantic.types import DirectoryPath, FilePath
from pydantic.error_wrappers import ErrorWrapper

from nomenclature.definition import DataStructureDefinition
from nomenclature.codelist import PYAM_AGG_KWARGS
from nomenclature.error.region import (
    ModelMappingCollisionError,
    RegionNameCollisionError,
    RegionNotDefinedError,
)
from nomenclature.processor.utils import get_relative_path


AGG_KWARGS = PYAM_AGG_KWARGS + ["region-aggregation"]

logger = logging.getLogger(__name__)

here = Path(__file__).parent.absolute()


class NativeRegion(BaseModel):
    """Defines a model native region.

    Can optionally have a renaming attribute which is applied in the region processing.

    Attributes
    ----------
    name : str
        Name of the model native region.
    rename: Optional[str]
        Optional second name that the region will be renamed to.
    """

    name: str
    rename: Optional[str]

    @property
    def target_native_region(self) -> str:
        """Returns the resulting name, i.e. either rename or, if not given, name.

        Returns
        -------
        str
            Resulting name.
        """
        return self.rename if self.rename is not None else self.name


class CommonRegion(BaseModel):
    """Common region used for model intercomparison.

    Parameters
    ----------
    name : str
        Name of the common region.
    constituent_regions:
        List of strings which refer to the original (not renamed, see
        :class:`NativeRegion`) names of model native regions.
    """

    name: str
    constituent_regions: List[str]


class RegionAggregationMapping(BaseModel):
    """Holds information for region processing on a per-model basis.

    Region processing is comprised of native region selection and potentially renaming
    as well as aggregation to "common regions" (regions used for reporting and
    comparison by multiple models).

    Attributes
    ----------
    model: str
        Name of the model for which RegionAggregationMapping is defined.
    file: FilePath
        File path of the mapping file. Saved mostly for error reporting purposes.
    native_regions: Optional[List[NativeRegion]]
        Optionally, list of model native regions to select and potentially rename.
    common_regions: Optional[List[CommonRegion]]
        Optionally, list of common regions where aggregation will be performed.
    """

    model: str
    file: FilePath
    native_regions: Optional[List[NativeRegion]]
    common_regions: Optional[List[CommonRegion]]

    @validator("native_regions")
    def validate_native_regions(cls, v, values):
        target_names = [nr.target_native_region for nr in v]
        duplicates = [
            item for item, count in Counter(target_names).items() if count > 1
        ]
        if duplicates:
            # Raise the custom RegionNameCollisionError and give the parameters
            # duplicates and file.
            raise RegionNameCollisionError(
                location="native regions", duplicates=duplicates, file=values["file"]
            )
        return v

    @validator("common_regions")
    def validate_common_regions(cls, v, values):
        names = [cr.name for cr in v]
        duplicates = [item for item, count in Counter(names).items() if count > 1]
        if duplicates:
            raise RegionNameCollisionError(
                location="common regions", duplicates=duplicates, file=values["file"]
            )
        return v

    @root_validator(skip_on_failure=True)
    def check_native_or_common_regions(cls, values):
        # Check that we have at least one of the two: native and common regions
        if (
            values.get("native_regions") is None
            and values.get("common_regions") is None
        ):
            raise ValueError(
                "At least one of the two: 'native_regions', 'common_regions' must be"
                f"given in {values['file']}"
            )
        return values

    @root_validator(skip_on_failure=True)
    def check_illegal_renaming(cls, values):
        """Check if any renaming overlaps with common regions"""
        # Skip if only either native-regions or common-regions are specified
        if values.get("native_regions") is None or values.get("common_regions") is None:
            return values
        native_region_names = {
            nr.target_native_region for nr in values["native_regions"]
        }
        common_region_names = {cr.name for cr in values["common_regions"]}
        overlap = list(native_region_names & common_region_names)
        if overlap:
            raise RegionNameCollisionError(
                location="native and common regions",
                duplicates=overlap,
                file=values["file"],
            )
        return values

    @classmethod
    def from_file(cls, file: Union[Path, str]):
        """Initialize a RegionAggregationMapping from a file.

        Parameters
        ----------
        file : Union[Path, str]
            Path to a yaml file which contains region aggregation information for one
            model.

        Returns
        -------
        RegionAggregationMapping
            The resulting region aggregation mapping.

        Raises
        ------
        jsonschema.ValidationError
            Raised in case there are any errors in the provided yaml mapping file.

        Notes
        -----

        This function is used to convert a model mapping yaml file into a dictionary
        which is used to initialize a RegionAggregationMapping.
        """
        SCHEMA_FILE = here / "../validation_schemas" / "region_mapping_schema.yaml"
        file = Path(file) if isinstance(file, str) else file
        with open(file, "r") as f:
            mapping_input = yaml.safe_load(f)
        with open(SCHEMA_FILE, "r") as f:
            schema = yaml.safe_load(f)

        # Validate the input data using jsonschema
        try:
            jsonschema.validate(mapping_input, schema)
        except jsonschema.ValidationError as e:
            # Add file information in case of error
            raise jsonschema.ValidationError(
                f"{e.message} in {get_relative_path(file)}"
            )

        # Add the file name to mapping_input
        mapping_input["file"] = get_relative_path(file)

        # Reformat the "native_regions"
        if "native_regions" in mapping_input:
            native_region_list: List[Dict] = []
            for nr in mapping_input["native_regions"]:
                if isinstance(nr, str):
                    native_region_list.append({"name": nr})
                elif isinstance(nr, dict):
                    native_region_list.append(
                        {"name": list(nr)[0], "rename": list(nr.values())[0]}
                    )
            mapping_input["native_regions"] = native_region_list

        # Reformat the "common_regions"
        if "common_regions" in mapping_input:
            common_region_list: List[Dict[str, List[Dict[str, str]]]] = []
            for cr in mapping_input["common_regions"]:
                cr_name = list(cr)[0]
                common_region_list.append(
                    {
                        "name": cr_name,
                        "constituent_regions": cr[cr_name],
                    }
                )
            mapping_input["common_regions"] = common_region_list
        return cls(**mapping_input)

    @property
    def all_regions(self) -> List[str]:
        # For the native regions we take the **renamed** (if given) names
        nr_list = [x.target_native_region for x in self.native_regions or []]
        cr_list = [x.name for x in self.common_regions or []]
        return nr_list + cr_list

    @property
    def model_native_region_names(self) -> List[str]:
        # List of the **original** model native region names
        return [x.name for x in self.native_regions]

    @property
    def rename_mapping(self) -> Dict[str, str]:
        return {r.name: r.target_native_region for r in self.native_regions or []}

    def validate_regions(self, dsd: DataStructureDefinition) -> None:
        if hasattr(dsd, "region"):
            invalid = [c for c in self.all_regions if c not in dsd.region]
            if invalid:
                raise RegionNotDefinedError(region=invalid, file=self.file)


class RegionProcessor(BaseModel):
    """Region aggregation mappings for scenario processing"""

    mappings: Dict[str, RegionAggregationMapping]

    @classmethod
    @validate_arguments
    def from_directory(cls, path: DirectoryPath):
        """Initialize a RegionProcessor from a directory of model-aggregation mappings.

        Parameters
        ----------
        path : DirectoryPath
            Directory which holds all the mappings.

        Returns
        -------
        RegionProcessor
            The resulting region processor object.

        Raises
        ------
        ModelMappingCollisionError
            Raised in case there are multiple mappings defined for the same model.
        """
        mapping_dict: Dict[str, RegionAggregationMapping] = {}
<<<<<<< HEAD
        for file in path.glob("**/*"):
            if file.suffix in {".yaml", ".yml"}:
=======
        errors: List[ErrorWrapper] = []
        for file in path.glob("**/*.yaml"):
            try:
>>>>>>> 899a0f6e
                mapping = RegionAggregationMapping.from_file(file)
                if mapping.model not in mapping_dict:
                    mapping_dict[mapping.model] = mapping
                else:
<<<<<<< HEAD
                    raise ModelMappingCollisionError(
                        model=mapping.model,
                        file1=mapping.file,
                        file2=mapping_dict[mapping.model].file,
                    )
=======
                    errors.append(
                        ErrorWrapper(
                            ModelMappingCollisionError(
                                model=mapping.model,
                                file1=mapping.file,
                                file2=mapping_dict[mapping.model].file,
                            ),
                            "__root__",
                        )
                    )
            except (pydantic.ValidationError, jsonschema.ValidationError) as e:
                errors.append(ErrorWrapper(e, "__root__"))

        if errors:
            raise pydantic.ValidationError(errors, model=RegionProcessor)
>>>>>>> 899a0f6e
        return cls(mappings=mapping_dict)

    def validate_mappings(self, dsd: DataStructureDefinition) -> None:
        """Check if all mappings are valid and collect all errors."""
        errors = []
        for mapping in self.mappings.values():
            try:
                mapping.validate_regions(dsd)
            except RegionNotDefinedError as rnde:
                errors.append(ErrorWrapper(rnde, f"mappings -> {mapping.model}"))
        if errors:
            raise pydantic.ValidationError(errors, model=self.__class__)

    def apply(self, df: IamDataFrame, dsd: DataStructureDefinition) -> IamDataFrame:
        processed_dfs: List[IamDataFrame] = []
        for model in df.model:
            model_df = df.filter(model=model)

            # If no mapping is defined the data frame is returned unchanged
            if model not in self.mappings:
                logging.info(f"No region aggregation mapping found for model {model}")
                processed_dfs.append(model_df)
            # Otherwise we first rename, then aggregate
            else:
                # before aggregating, check that all regions are valid
                self.mappings[model].validate_regions(dsd)
                logging.info(
                    f"Applying region aggregation mapping for model {model} from file "
                    f"{self.mappings[model].file}"
                )
                # Rename
                if self.mappings[model].native_regions is not None:
                    processed_dfs.append(
                        model_df.filter(
                            region=self.mappings[model].model_native_region_names
                        ).rename(region=self.mappings[model].rename_mapping)
                    )

                # Aggregate
                if self.mappings[model].common_regions is not None:
                    vars = self._filter_dict_args(model_df.variable, dsd)
                    vars_default_args = [
                        var for var, kwargs in vars.items() if not kwargs
                    ]
                    vars_kwargs = {
                        var: kwargs
                        for var, kwargs in vars.items()
                        if var not in vars_default_args
                    }
                    for cr in self.mappings[model].common_regions:
                        regions = [cr.name, cr.constituent_regions]
                        # First perform 'simple' aggregation (i.e. no aggregation args)
                        processed_dfs.append(
                            model_df.aggregate_region(vars_default_args, *regions)
                        )
                        # Second, special weighted aggregation
                        for var, kwargs in vars_kwargs.items():
                            if "region-aggregation" not in kwargs:
                                processed_dfs.append(
                                    model_df.aggregate_region(var, *regions, **kwargs)
                                )
                            else:
                                for rename_var in kwargs["region-aggregation"]:
                                    for _rename, _kwargs in rename_var.items():
                                        processed_dfs.append(
                                            model_df.aggregate_region(
                                                var,
                                                *regions,
                                                **_kwargs,
                                            ).rename(variable={var: _rename})
                                        )

        return pyam.concat(processed_dfs)

    def _filter_dict_args(
        self, variables, dsd: DataStructureDefinition, keys: Set[str] = AGG_KWARGS
    ) -> Dict[str, Dict]:
        return {
            var: {key: value for key, value in kwargs.items() if key in keys}
            for var, kwargs in dsd.variable.items()
            if var in variables and not kwargs.get("skip-region-aggregation", False)
        }<|MERGE_RESOLUTION|>--- conflicted
+++ resolved
@@ -273,41 +273,29 @@
             Raised in case there are multiple mappings defined for the same model.
         """
         mapping_dict: Dict[str, RegionAggregationMapping] = {}
-<<<<<<< HEAD
+        errors: List[ErrorWrapper] = []
         for file in path.glob("**/*"):
             if file.suffix in {".yaml", ".yml"}:
-=======
-        errors: List[ErrorWrapper] = []
-        for file in path.glob("**/*.yaml"):
-            try:
->>>>>>> 899a0f6e
-                mapping = RegionAggregationMapping.from_file(file)
-                if mapping.model not in mapping_dict:
-                    mapping_dict[mapping.model] = mapping
-                else:
-<<<<<<< HEAD
-                    raise ModelMappingCollisionError(
-                        model=mapping.model,
-                        file1=mapping.file,
-                        file2=mapping_dict[mapping.model].file,
-                    )
-=======
-                    errors.append(
-                        ErrorWrapper(
-                            ModelMappingCollisionError(
-                                model=mapping.model,
-                                file1=mapping.file,
-                                file2=mapping_dict[mapping.model].file,
-                            ),
-                            "__root__",
+                try:
+                    mapping = RegionAggregationMapping.from_file(file)
+                    if mapping.model not in mapping_dict:
+                        mapping_dict[mapping.model] = mapping
+                    else:
+                        errors.append(
+                            ErrorWrapper(
+                                ModelMappingCollisionError(
+                                    model=mapping.model,
+                                    file1=mapping.file,
+                                    file2=mapping_dict[mapping.model].file,
+                                ),
+                                "__root__",
+                            )
                         )
-                    )
-            except (pydantic.ValidationError, jsonschema.ValidationError) as e:
-                errors.append(ErrorWrapper(e, "__root__"))
+                except (pydantic.ValidationError, jsonschema.ValidationError) as e:
+                    errors.append(ErrorWrapper(e, "__root__"))
 
         if errors:
             raise pydantic.ValidationError(errors, model=RegionProcessor)
->>>>>>> 899a0f6e
         return cls(mappings=mapping_dict)
 
     def validate_mappings(self, dsd: DataStructureDefinition) -> None:
