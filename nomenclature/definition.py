import logging
from datetime import datetime
from pathlib import Path

import pandas as pd
import git
from pyam import IamDataFrame
from pyam.index import replace_index_labels
from pyam.logging import adjust_log_level
from pyam.utils import write_sheet

from nomenclature.codelist import (
    CodeList,
    RegionCodeList,
    VariableCodeList,
    MetaCodeList,
)
from nomenclature.config import NomenclatureConfig

logger = logging.getLogger(__name__)
SPECIAL_CODELIST = {
    "variable": VariableCodeList,
    "region": RegionCodeList,
    "meta": MetaCodeList,
}


class DataStructureDefinition:
    """Definition of datastructure codelists for dimensions used in the IAMC format"""

    def __init__(self, path, dimensions=None):
        """

        Parameters
        ----------
        path : str or path-like
            The folder with the project definitions.
        dimensions : list of str, optional
            List of :meth:`CodeList` names. Each CodeList is initialized
            from a sub-folder of `path` of that name.
        """

        if not isinstance(path, Path):
            path = Path(path)

        self.project_folder = path.parent
        self.project = self.project_folder.name.split("-workflow")[0]

        if (file := self.project_folder / "nomenclature.yaml").exists():
            self.config = NomenclatureConfig.from_file(file=file)
        else:
            self.config = NomenclatureConfig()

        try:
            self.repo = git.Repo(self.project_folder)
        except git.InvalidGitRepositoryError:
            self.repo = None

        if not path.is_dir() and not (
            self.config.repositories
            or self.config.definitions.region.country
            or self.config.definitions.region.nuts
        ):
            raise NotADirectoryError(f"Definitions directory not found: {path}")

        self.dimensions = (
            dimensions
            or self.config.dimensions
            or [x.stem for x in path.iterdir() if x.is_dir()]
        )
        if not self.dimensions:
            raise ValueError("No dimensions specified.")

        for dim in self.dimensions:
            codelist_cls = SPECIAL_CODELIST.get(dim, CodeList)
            self.__setattr__(
                dim, codelist_cls.from_directory(dim, path / dim, self.config)
            )
            getattr(self, dim).check_illegal_characters(self.config)

        if empty := [d for d in self.dimensions if not getattr(self, d)]:
            raise ValueError(f"Empty codelist: {', '.join(empty)}")

    def validate(self, df: IamDataFrame, dimensions: list | None = None) -> None:
        """Validate that the coordinates of `df` are defined in the codelists

        Parameters
        ----------
        df : :class:`pyam.IamDataFrame`
            Scenario data to be validated against the codelists of this instance.
        dimensions : list of str, optional
            Dimensions to perform validation (defaults to all dimensions of self)

        Returns
        -------
        None

        Raises
        ------
        ValueError
            If `df` fails validation against any codelist.
        """

        if (
            any(
                getattr(self, dimension).validate_data(
                    df,
                    dimension,
                    self.project,
                )
                is False
                for dimension in (dimensions or self.dimensions)
            )
<<<<<<< HEAD
            or self.config.time.validate_datetime(df) is False
=======
            or self.config.time_domain.validate_datetime(df) is False
>>>>>>> 1861587e
        ):
            raise ValueError("The validation failed. Please check the log for details.")

    def check_aggregate(self, df: IamDataFrame, **kwargs) -> None:
        """Check for consistency of scenario data along the variable hierarchy

        Parameters
        ----------
        df : :class:`pyam.IamDataFrame`
            Scenario data to be checked for consistency along the variable hierarchy.
        kwargs : Tolerance arguments for comparison of values
            Passed to :any:`numpy.isclose` via :any:`pyam.IamDataFrame.check_aggregate`.

        Returns
        -------
        :class:`pandas.DataFrame` or None
            Data where a variable and its computed aggregate does not match.

        Raises
        ------
        ValueError
            If the :any:`DataStructureDefinition` does not have a *variable* dimension.
        """
        if "variable" not in self.dimensions:
            raise ValueError("Aggregation check requires 'variable' dimension.")

        lst = []

        with adjust_log_level(level="WARNING"):
            for code in df.variable:
                if code not in self.variable.mapping:
                    continue

                attr = self.variable.mapping[code]
                if attr.check_aggregate:
                    components = attr.components

                    # check if multiple lists of components are given for a code
                    if isinstance(components, dict):
                        for name, _components in components.items():
                            error = df.check_aggregate(code, _components, **kwargs)
                            if error is not None:
                                error.dropna(inplace=True)
                                # append components-name to variable column
                                error.index = replace_index_labels(
                                    error.index, "variable", [f"{code} [{name}]"]
                                )
                                lst.append(error)

                    # else use components provided as single list or pyam-default (None)
                    else:
                        error = df.check_aggregate(code, components, **kwargs)
                        if error is not None:
                            lst.append(error.dropna())

        if lst:
            # there may be empty dataframes due to `dropna()` above
            error = pd.concat(lst)
            return error if not error.empty else None

    def to_excel(self, excel_writer, **kwargs):
        """Write the codelists to an xlsx spreadsheet

        Parameters
        ----------
        excel_writer : str or :class:`pathlib.Path`
            File path as string or :class:`pathlib.Path`.
        **kwargs
            Passed to :class:`pandas.ExcelWriter`
        """
        if "engine" not in kwargs:
            kwargs["engine"] = "xlsxwriter"

        with pd.ExcelWriter(excel_writer, **kwargs) as writer:
            # create dataframe with attributes of the DataStructureDefinition
            project = self.project_folder.absolute().parts[-1]
            arg_dict = {
                "project": project,
                "file_created": time_format(datetime.now()),
                "": "",
            }
            if self.repo is not None:
                arg_dict.update(git_attributes(project, self.repo))

            ret = make_dataframe(arg_dict)

            for key, value in self.config.repositories.items():
                ret = pd.concat(
                    [
                        ret,
                        make_dataframe(git_attributes(key, git.Repo(value.local_path))),
                    ]
                )

            write_sheet(writer, "project", ret)

            # write codelist for each dimensions to own sheet
            for dim in self.dimensions:
                getattr(self, dim).to_excel(writer, dim, sort_by_code=True)


def time_format(x):
    return x.strftime("%Y-%m-%d %H:%M:%S")


def git_attributes(name, repo):
    if repo.is_dirty():
        raise ValueError(f"Repository '{name}' is dirty")
    return {
        f"{name}.url": repo.remote().url,
        f"{name}.commit_hash": repo.commit(),
        f"{name}.commit_timestamp": time_format(repo.commit().committed_datetime),
    }


def make_dataframe(data):
    return (
        pd.DataFrame.from_dict(
            data,
            orient="index",
            columns=["value"],
        )
        .reset_index()
        .rename(columns={"index": "attribute"})
    )
<|MERGE_RESOLUTION|>--- conflicted
+++ resolved
@@ -1,243 +1,239 @@
-import logging
-from datetime import datetime
-from pathlib import Path
-
-import pandas as pd
-import git
-from pyam import IamDataFrame
-from pyam.index import replace_index_labels
-from pyam.logging import adjust_log_level
-from pyam.utils import write_sheet
-
-from nomenclature.codelist import (
-    CodeList,
-    RegionCodeList,
-    VariableCodeList,
-    MetaCodeList,
-)
-from nomenclature.config import NomenclatureConfig
-
-logger = logging.getLogger(__name__)
-SPECIAL_CODELIST = {
-    "variable": VariableCodeList,
-    "region": RegionCodeList,
-    "meta": MetaCodeList,
-}
-
-
-class DataStructureDefinition:
-    """Definition of datastructure codelists for dimensions used in the IAMC format"""
-
-    def __init__(self, path, dimensions=None):
-        """
-
-        Parameters
-        ----------
-        path : str or path-like
-            The folder with the project definitions.
-        dimensions : list of str, optional
-            List of :meth:`CodeList` names. Each CodeList is initialized
-            from a sub-folder of `path` of that name.
-        """
-
-        if not isinstance(path, Path):
-            path = Path(path)
-
-        self.project_folder = path.parent
-        self.project = self.project_folder.name.split("-workflow")[0]
-
-        if (file := self.project_folder / "nomenclature.yaml").exists():
-            self.config = NomenclatureConfig.from_file(file=file)
-        else:
-            self.config = NomenclatureConfig()
-
-        try:
-            self.repo = git.Repo(self.project_folder)
-        except git.InvalidGitRepositoryError:
-            self.repo = None
-
-        if not path.is_dir() and not (
-            self.config.repositories
-            or self.config.definitions.region.country
-            or self.config.definitions.region.nuts
-        ):
-            raise NotADirectoryError(f"Definitions directory not found: {path}")
-
-        self.dimensions = (
-            dimensions
-            or self.config.dimensions
-            or [x.stem for x in path.iterdir() if x.is_dir()]
-        )
-        if not self.dimensions:
-            raise ValueError("No dimensions specified.")
-
-        for dim in self.dimensions:
-            codelist_cls = SPECIAL_CODELIST.get(dim, CodeList)
-            self.__setattr__(
-                dim, codelist_cls.from_directory(dim, path / dim, self.config)
-            )
-            getattr(self, dim).check_illegal_characters(self.config)
-
-        if empty := [d for d in self.dimensions if not getattr(self, d)]:
-            raise ValueError(f"Empty codelist: {', '.join(empty)}")
-
-    def validate(self, df: IamDataFrame, dimensions: list | None = None) -> None:
-        """Validate that the coordinates of `df` are defined in the codelists
-
-        Parameters
-        ----------
-        df : :class:`pyam.IamDataFrame`
-            Scenario data to be validated against the codelists of this instance.
-        dimensions : list of str, optional
-            Dimensions to perform validation (defaults to all dimensions of self)
-
-        Returns
-        -------
-        None
-
-        Raises
-        ------
-        ValueError
-            If `df` fails validation against any codelist.
-        """
-
-        if (
-            any(
-                getattr(self, dimension).validate_data(
-                    df,
-                    dimension,
-                    self.project,
-                )
-                is False
-                for dimension in (dimensions or self.dimensions)
-            )
-<<<<<<< HEAD
-            or self.config.time.validate_datetime(df) is False
-=======
-            or self.config.time_domain.validate_datetime(df) is False
->>>>>>> 1861587e
-        ):
-            raise ValueError("The validation failed. Please check the log for details.")
-
-    def check_aggregate(self, df: IamDataFrame, **kwargs) -> None:
-        """Check for consistency of scenario data along the variable hierarchy
-
-        Parameters
-        ----------
-        df : :class:`pyam.IamDataFrame`
-            Scenario data to be checked for consistency along the variable hierarchy.
-        kwargs : Tolerance arguments for comparison of values
-            Passed to :any:`numpy.isclose` via :any:`pyam.IamDataFrame.check_aggregate`.
-
-        Returns
-        -------
-        :class:`pandas.DataFrame` or None
-            Data where a variable and its computed aggregate does not match.
-
-        Raises
-        ------
-        ValueError
-            If the :any:`DataStructureDefinition` does not have a *variable* dimension.
-        """
-        if "variable" not in self.dimensions:
-            raise ValueError("Aggregation check requires 'variable' dimension.")
-
-        lst = []
-
-        with adjust_log_level(level="WARNING"):
-            for code in df.variable:
-                if code not in self.variable.mapping:
-                    continue
-
-                attr = self.variable.mapping[code]
-                if attr.check_aggregate:
-                    components = attr.components
-
-                    # check if multiple lists of components are given for a code
-                    if isinstance(components, dict):
-                        for name, _components in components.items():
-                            error = df.check_aggregate(code, _components, **kwargs)
-                            if error is not None:
-                                error.dropna(inplace=True)
-                                # append components-name to variable column
-                                error.index = replace_index_labels(
-                                    error.index, "variable", [f"{code} [{name}]"]
-                                )
-                                lst.append(error)
-
-                    # else use components provided as single list or pyam-default (None)
-                    else:
-                        error = df.check_aggregate(code, components, **kwargs)
-                        if error is not None:
-                            lst.append(error.dropna())
-
-        if lst:
-            # there may be empty dataframes due to `dropna()` above
-            error = pd.concat(lst)
-            return error if not error.empty else None
-
-    def to_excel(self, excel_writer, **kwargs):
-        """Write the codelists to an xlsx spreadsheet
-
-        Parameters
-        ----------
-        excel_writer : str or :class:`pathlib.Path`
-            File path as string or :class:`pathlib.Path`.
-        **kwargs
-            Passed to :class:`pandas.ExcelWriter`
-        """
-        if "engine" not in kwargs:
-            kwargs["engine"] = "xlsxwriter"
-
-        with pd.ExcelWriter(excel_writer, **kwargs) as writer:
-            # create dataframe with attributes of the DataStructureDefinition
-            project = self.project_folder.absolute().parts[-1]
-            arg_dict = {
-                "project": project,
-                "file_created": time_format(datetime.now()),
-                "": "",
-            }
-            if self.repo is not None:
-                arg_dict.update(git_attributes(project, self.repo))
-
-            ret = make_dataframe(arg_dict)
-
-            for key, value in self.config.repositories.items():
-                ret = pd.concat(
-                    [
-                        ret,
-                        make_dataframe(git_attributes(key, git.Repo(value.local_path))),
-                    ]
-                )
-
-            write_sheet(writer, "project", ret)
-
-            # write codelist for each dimensions to own sheet
-            for dim in self.dimensions:
-                getattr(self, dim).to_excel(writer, dim, sort_by_code=True)
-
-
-def time_format(x):
-    return x.strftime("%Y-%m-%d %H:%M:%S")
-
-
-def git_attributes(name, repo):
-    if repo.is_dirty():
-        raise ValueError(f"Repository '{name}' is dirty")
-    return {
-        f"{name}.url": repo.remote().url,
-        f"{name}.commit_hash": repo.commit(),
-        f"{name}.commit_timestamp": time_format(repo.commit().committed_datetime),
-    }
-
-
-def make_dataframe(data):
-    return (
-        pd.DataFrame.from_dict(
-            data,
-            orient="index",
-            columns=["value"],
-        )
-        .reset_index()
-        .rename(columns={"index": "attribute"})
-    )
+import logging
+from datetime import datetime
+from pathlib import Path
+
+import pandas as pd
+import git
+from pyam import IamDataFrame
+from pyam.index import replace_index_labels
+from pyam.logging import adjust_log_level
+from pyam.utils import write_sheet
+
+from nomenclature.codelist import (
+    CodeList,
+    RegionCodeList,
+    VariableCodeList,
+    MetaCodeList,
+)
+from nomenclature.config import NomenclatureConfig
+
+logger = logging.getLogger(__name__)
+SPECIAL_CODELIST = {
+    "variable": VariableCodeList,
+    "region": RegionCodeList,
+    "meta": MetaCodeList,
+}
+
+
+class DataStructureDefinition:
+    """Definition of datastructure codelists for dimensions used in the IAMC format"""
+
+    def __init__(self, path, dimensions=None):
+        """
+
+        Parameters
+        ----------
+        path : str or path-like
+            The folder with the project definitions.
+        dimensions : list of str, optional
+            List of :meth:`CodeList` names. Each CodeList is initialized
+            from a sub-folder of `path` of that name.
+        """
+
+        if not isinstance(path, Path):
+            path = Path(path)
+
+        self.project_folder = path.parent
+        self.project = self.project_folder.name.split("-workflow")[0]
+
+        if (file := self.project_folder / "nomenclature.yaml").exists():
+            self.config = NomenclatureConfig.from_file(file=file)
+        else:
+            self.config = NomenclatureConfig()
+
+        try:
+            self.repo = git.Repo(self.project_folder)
+        except git.InvalidGitRepositoryError:
+            self.repo = None
+
+        if not path.is_dir() and not (
+            self.config.repositories
+            or self.config.definitions.region.country
+            or self.config.definitions.region.nuts
+        ):
+            raise NotADirectoryError(f"Definitions directory not found: {path}")
+
+        self.dimensions = (
+            dimensions
+            or self.config.dimensions
+            or [x.stem for x in path.iterdir() if x.is_dir()]
+        )
+        if not self.dimensions:
+            raise ValueError("No dimensions specified.")
+
+        for dim in self.dimensions:
+            codelist_cls = SPECIAL_CODELIST.get(dim, CodeList)
+            self.__setattr__(
+                dim, codelist_cls.from_directory(dim, path / dim, self.config)
+            )
+            getattr(self, dim).check_illegal_characters(self.config)
+
+        if empty := [d for d in self.dimensions if not getattr(self, d)]:
+            raise ValueError(f"Empty codelist: {', '.join(empty)}")
+
+    def validate(self, df: IamDataFrame, dimensions: list | None = None) -> None:
+        """Validate that the coordinates of `df` are defined in the codelists
+
+        Parameters
+        ----------
+        df : :class:`pyam.IamDataFrame`
+            Scenario data to be validated against the codelists of this instance.
+        dimensions : list of str, optional
+            Dimensions to perform validation (defaults to all dimensions of self)
+
+        Returns
+        -------
+        None
+
+        Raises
+        ------
+        ValueError
+            If `df` fails validation against any codelist.
+        """
+
+        if (
+            any(
+                getattr(self, dimension).validate_data(
+                    df,
+                    dimension,
+                    self.project,
+                )
+                is False
+                for dimension in (dimensions or self.dimensions)
+            )
+            or self.config.time_domain.validate_datetime(df) is False
+        ):
+            raise ValueError("The validation failed. Please check the log for details.")
+
+    def check_aggregate(self, df: IamDataFrame, **kwargs) -> None:
+        """Check for consistency of scenario data along the variable hierarchy
+
+        Parameters
+        ----------
+        df : :class:`pyam.IamDataFrame`
+            Scenario data to be checked for consistency along the variable hierarchy.
+        kwargs : Tolerance arguments for comparison of values
+            Passed to :any:`numpy.isclose` via :any:`pyam.IamDataFrame.check_aggregate`.
+
+        Returns
+        -------
+        :class:`pandas.DataFrame` or None
+            Data where a variable and its computed aggregate does not match.
+
+        Raises
+        ------
+        ValueError
+            If the :any:`DataStructureDefinition` does not have a *variable* dimension.
+        """
+        if "variable" not in self.dimensions:
+            raise ValueError("Aggregation check requires 'variable' dimension.")
+
+        lst = []
+
+        with adjust_log_level(level="WARNING"):
+            for code in df.variable:
+                if code not in self.variable.mapping:
+                    continue
+
+                attr = self.variable.mapping[code]
+                if attr.check_aggregate:
+                    components = attr.components
+
+                    # check if multiple lists of components are given for a code
+                    if isinstance(components, dict):
+                        for name, _components in components.items():
+                            error = df.check_aggregate(code, _components, **kwargs)
+                            if error is not None:
+                                error.dropna(inplace=True)
+                                # append components-name to variable column
+                                error.index = replace_index_labels(
+                                    error.index, "variable", [f"{code} [{name}]"]
+                                )
+                                lst.append(error)
+
+                    # else use components provided as single list or pyam-default (None)
+                    else:
+                        error = df.check_aggregate(code, components, **kwargs)
+                        if error is not None:
+                            lst.append(error.dropna())
+
+        if lst:
+            # there may be empty dataframes due to `dropna()` above
+            error = pd.concat(lst)
+            return error if not error.empty else None
+
+    def to_excel(self, excel_writer, **kwargs):
+        """Write the codelists to an xlsx spreadsheet
+
+        Parameters
+        ----------
+        excel_writer : str or :class:`pathlib.Path`
+            File path as string or :class:`pathlib.Path`.
+        **kwargs
+            Passed to :class:`pandas.ExcelWriter`
+        """
+        if "engine" not in kwargs:
+            kwargs["engine"] = "xlsxwriter"
+
+        with pd.ExcelWriter(excel_writer, **kwargs) as writer:
+            # create dataframe with attributes of the DataStructureDefinition
+            project = self.project_folder.absolute().parts[-1]
+            arg_dict = {
+                "project": project,
+                "file_created": time_format(datetime.now()),
+                "": "",
+            }
+            if self.repo is not None:
+                arg_dict.update(git_attributes(project, self.repo))
+
+            ret = make_dataframe(arg_dict)
+
+            for key, value in self.config.repositories.items():
+                ret = pd.concat(
+                    [
+                        ret,
+                        make_dataframe(git_attributes(key, git.Repo(value.local_path))),
+                    ]
+                )
+
+            write_sheet(writer, "project", ret)
+
+            # write codelist for each dimensions to own sheet
+            for dim in self.dimensions:
+                getattr(self, dim).to_excel(writer, dim, sort_by_code=True)
+
+
+def time_format(x):
+    return x.strftime("%Y-%m-%d %H:%M:%S")
+
+
+def git_attributes(name, repo):
+    if repo.is_dirty():
+        raise ValueError(f"Repository '{name}' is dirty")
+    return {
+        f"{name}.url": repo.remote().url,
+        f"{name}.commit_hash": repo.commit(),
+        f"{name}.commit_timestamp": time_format(repo.commit().committed_datetime),
+    }
+
+
+def make_dataframe(data):
+    return (
+        pd.DataFrame.from_dict(
+            data,
+            orient="index",
+            columns=["value"],
+        )
+        .reset_index()
+        .rename(columns={"index": "attribute"})
+    )