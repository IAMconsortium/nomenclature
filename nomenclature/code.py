--- conflicted
+++ resolved
@@ -9,28 +9,7 @@
 
     name: str
     description: Optional[str]
-<<<<<<< HEAD
     attributes: Dict[str, Any] = {}
-=======
-    extra_attributes: Union[
-        Dict[
-            str,
-            Union[
-                StrictStr,
-                StrictInt,
-                StrictFloat,
-                StrictBool,
-                List,
-                None,
-                Dict[
-                    str,
-                    Union[StrictStr, StrictInt, StrictFloat, StrictBool, List, None],
-                ],
-            ],
-        ],
-        List[StrictStr],
-    ] = {}
->>>>>>> 4e39a846
 
     @classmethod
     def from_dict(cls, mapping) -> "Code":
