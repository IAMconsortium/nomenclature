--- conflicted
+++ resolved
@@ -1,9 +1,5 @@
 from pathlib import Path
-<<<<<<< HEAD
 from typing import Dict, List, Optional, Union, Any
-=======
-from typing import Dict, List, Optional, Union, Set, Tuple
->>>>>>> 436227d9
 from collections import Counter
 from pydantic.types import FilePath
 from collections.abc import Sequence
@@ -91,15 +87,11 @@
             item for item, count in Counter(target_names).items() if count > 1
         ]
         if duplicates:
-<<<<<<< HEAD
             # Raise the custom RegionNameCollisionError and give the parameters
             # duplicates and file.
             raise RegionNameCollisionError(
                 values["file"], duplicates=duplicates, location="native regions"
             )
-=======
-            raise NameCollisionError("native regions", duplicates, values["file"])
->>>>>>> 436227d9
         return v
 
     @validator("common_regions")
@@ -172,17 +164,9 @@
         return cls(**mapping_input)
 
 
-<<<<<<< HEAD
-# Just as a demonstration for the error message, to be removed later
-if __name__ == "__main__":
-    RegionAggregationMapping.create_from_region_mapping(
-        Path(__file__).parents[1]
-        / "tests/data/region_aggregation/illegal_mapping_duplicate_native.yaml"
-    )
-=======
+
 # if __name__ == "__main__":
 #     RegionAggregationMapping.create_from_region_mapping(
 #         Path(__file__).parents[1]
 #         / "tests/data/region_aggregation/illegal_mapping_duplicate_native.yaml"
-#     )
->>>>>>> 436227d9
+#     )