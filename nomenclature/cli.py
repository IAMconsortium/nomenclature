--- conflicted
+++ resolved
@@ -25,7 +25,6 @@
 
 @cli.command("validate-project")
 @click.argument("path", type=click.Path(exists=True, path_type=Path))
-<<<<<<< HEAD
 @click.option(
     "--dimensions",
     help="Optional list of dimensions",
@@ -34,9 +33,6 @@
 )
 def cli_valid_project(path: Path, dimensions: List[str]):
     """Assert that `path` and `dimensions`(optional) are valid project nomenclatures"""
-    assert_valid_yaml(path)
-    assert_valid_structure(path, dimensions)
-=======
 @click.option("--mappings", type=str, default="mappings")
 @click.option("--definitions", type=str, default="definitions")
 def cli_valid_project(path: Path, mappings: str, definitions: str):
@@ -58,5 +54,5 @@
 
     """
     assert_valid_yaml(path)
-    assert_valid_structure(path, mappings, definitions)
->>>>>>> f614f50f
+    assert_valid_structure(path, dimensions)
+    assert_valid_structure(path, mappings, definitions)