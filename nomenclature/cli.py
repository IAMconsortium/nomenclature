--- conflicted
+++ resolved
@@ -15,13 +15,9 @@
 
 @cli.command("validate-project")
 @click.argument("path", type=click.Path(exists=True, path_type=Path))
-<<<<<<< HEAD
 @click.option('--mappings', default = 'mappings')
 @click.option('--definitions', default = 'definitions')
 def cli_valid_project(path: Path, mappings, definitions):
-    """Assert that `path` is a valid project nomenclature"""
-=======
-def cli_valid_project(path: Path):
     """Assert that `path` is a valid project nomenclature
 
     This test includes three steps:
@@ -34,6 +30,5 @@
        :class:`RegionProcessor` object. This includes a check that all regions mentioned
        in a model mapping are defined in the region codelist.
     """
->>>>>>> 3da7ee96
     assert_valid_yaml(path)
     assert_valid_structure(path, mappings, definitions)