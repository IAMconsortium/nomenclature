--- conflicted
+++ resolved
@@ -28,13 +28,10 @@
         )
 
 
-<<<<<<< HEAD
 def assert_valid_structure(path: Path, dimensions: List[str] = ["region", "variable"]):
-=======
 def assert_valid_structure(
     path: Path, mappings: str = "mappings", definitions: str = "definitions"
 ) -> None:
->>>>>>> f614f50f
     """Assert that `path` can be initialized as a :class:`DataStructureDefinition`
        with the custom `dimensions` if given
 
@@ -55,13 +52,7 @@
         - If a `mappings` folder exists, it must be a valid :class:`RegionProcessor`
 
     """
-<<<<<<< HEAD
     definition = nomenclature.DataStructureDefinition(path / "definitions", dimensions)
-    if (path / "mappings").is_dir():
-        nomenclature.RegionProcessor.from_directory(
-            path / "mappings"
-        ).validate_mappings(definition)
-=======
 
     definition = nomenclature.DataStructureDefinition(path / str(definitions))
     if (path / mappings).is_dir():
@@ -73,7 +64,6 @@
             raise FileNotFoundError(
                 f"Mappings directory not found: {path/ str(mappings)}"
             )
->>>>>>> f614f50f
 
 
 # Todo: add function which runs `DataStrutureDefinition(path).validate(scenario)`